from __future__ import annotations

import asyncio
import functools
import inspect
from contextlib import AsyncExitStack
from contextvars import ContextVar
from typing import Annotated, Any, Callable

from fastapi import Depends, HTTPException
from fastapi.dependencies.models import Dependant
from fastapi.dependencies.utils import get_dependant, get_parameterless_sub_dependant
from fastapi.params import Depends as ParamDepends
from jwt import ExpiredSignatureError
from loguru import logger
from pydantic import ValidationError
from socketio.exceptions import ConnectionRefusedError

from frostbite.core.config import DEFAULT_WORLD_NAMESPACE
from frostbite.core.constants.close import CloseCode
from frostbite.core.constants.events import EventEnum
from frostbite.core.socket import (
    SocketCriticalException,
    SocketException,
    send_and_disconnect,
    send_error,
    sio,
)
from frostbite.database.schema.user import UserTable
from frostbite.events import dispatch as global_dispatch
from frostbite.models.packet import Packet
from frostbite.utils.auth import get_current_user_id, get_oauth_data
from frostbite.utils.dependencies import solve_dependencies

__all__ = (
    "packet_handlers",
    "get_event",
    "get_session",
    "get_user_id",
    "get_current_user",
    "get_sid",
    "get_packet",
    "get_namespace",
    "get_custom_packet",
    "PacketHandler",
    "SessionDep",
    "SidDep",
    "PacketDep",
    "NamespaceDep",
)

type Event = tuple[str, Packet, str]
_event: ContextVar[Event] = ContextVar("sid")


class DelayedInjection:
    def __init__(self, _cb: Callable[[inspect.Parameter], Any]) -> None:
        self._callback = _cb

    def __call__(self, param) -> Any:
        return self._callback(param)


class PacketHandler:
    def __init__(self):
        self._registry: dict[str, dict[str, Callable]] = {}

    def register(
        self,
        op: str = "*",
        func: Callable | None = None,
        *,
        dependencies: list[ParamDepends] | None = None,
<<<<<<< HEAD
        namespace: str = DEFAULT_WORLD_NAMESPACE,
=======
        namespace: str = DEFAULT_WORLD_NAMESPACE
>>>>>>> c8968f12
    ):
        """Register a handler for the given packet.

        Usage:
            from frostbite.handlers import packet_handlers
            from frostbite.models.packet import Packet

            @packet_handlers.register("my:event") # Register a handler as a decorator
            async def handle_my_event(sid: string, packet: Packet):
                print(f"Received event {packet.op} with payload {packet.d}")

        Args:
            :param op: The operation to be associated with the handler. Use "*", the default value, to match all packets.
            :param func: The function to be registered as a handler.  Typically, you would use `register` as a decorator and omit this argument.
            :param dependencies: A list of dependencies to include within the handler.
            :param namespace: The namespace to register this handler under. Defaults to the default world namespace.
        """

        def wrapped(_func):
            self._register_handler(op, _func, dependencies, namespace=namespace)
            return _func

        if func is None:
            return wrapped

        return wrapped(func)

<<<<<<< HEAD
    def unregister(
        self, op: str, func: Callable, *, namespace: str = DEFAULT_WORLD_NAMESPACE
    ) -> None:
=======
    def unregister(self, op: str, func: Callable, *, namespace: str = DEFAULT_WORLD_NAMESPACE) -> None:
>>>>>>> c8968f12
        """Unregisters a packet handler.

        Args:
            :param op: The operation to be associated with the handler. Use "*", the default value, to match all packets.
            :param func: The function to be registered as a handler.  Typically, you would use `register` as a decorator and omit this argument.
        """
        self._unregister_handler(op, func, namespace=namespace)

    async def handle(
        self, sid: str, packet: Packet, *, namespace: str = DEFAULT_WORLD_NAMESPACE
    ) -> None:
        _event.set((sid, packet, namespace))

        handler = self._get_handler_for_event(event_name=packet.op, namespace=namespace)

        if handler is None:
            logger.warning(f"No handler found for {packet.op}")
            return

        async with AsyncExitStack() as cm:
            # resolve dependencies
            dependant: Dependant = getattr(handler, "__dependant__")

            if not dependant.call:
                return

            try:
                # TODO: mock request object? or access an internal API to fetch it
                solved = await solve_dependencies(
                    dependant=dependant, async_exit_stack=cm
                )

                if inspect.iscoroutinefunction(dependant.call):
                    await dependant.call(**solved.values)
                else:
                    loop = asyncio.get_event_loop()
                    await loop.run_in_executor(
                        None, functools.partial(dependant.call, **solved.values)
                    )
            except ValidationError as e:
                logger.opt(exception=e).error(e)
                await send_and_disconnect(
                    sid,
                    SocketCriticalException(
                        CloseCode.INVALID_DATA, "Invalid data received"
                    ),
                    namespace=namespace,
                )
            except SocketCriticalException as e:
                await send_and_disconnect(sid, e, namespace=namespace)
            except SocketException as e:
                await send_error(sid, e, namespace=namespace)
            except Exception as e:
                logger.opt(exception=e).error(
                    "An error occurred when dispatching a packet"
                )

    def _register_handler(
        self,
        event_name: str,
        func: Callable,
        dependencies: list[ParamDepends] | None = None,
        *,
<<<<<<< HEAD
        namespace: str = DEFAULT_WORLD_NAMESPACE,
=======
        namespace: str = DEFAULT_WORLD_NAMESPACE
>>>>>>> c8968f12
    ):
        if not isinstance(event_name, str):
            event_name = str(event_name)
            
        if namespace not in self._registry:
            self._registry[namespace] = {}
            
        handlers = self._registry[namespace]

<<<<<<< HEAD
        if namespace not in self._registry:
            self._registry[namespace] = {}

        handlers = self._registry[namespace]

=======
>>>>>>> c8968f12
        if event_name in handlers and event_name != "*":
            logger.warning(f"Overwriting handler for {event_name}")

        path_format = f"packet:{event_name}"

        self._inject_params(func)

        dependant = get_dependant(path=path_format, call=func)
        dependencies = list(dependencies or [])
        for depends in dependencies[::-1]:
            dependant.dependencies.insert(
                0,
                get_parameterless_sub_dependant(depends=depends, path=path_format),
            )
        setattr(func, "__dependant__", dependant)

        handlers[event_name] = func

    def _get_injection_params(self) -> dict[Any, Any]:
        return {
            "sid": SidDep,
            Packet: PacketDep,
            "packet": DelayedInjection(
                lambda p: Annotated[
                    p.annotation, Depends(get_custom_packet(p.annotation))
                ]
            ),
            "namespace": NamespaceDep,
            "session": SessionDep,
        }

    def _inject_params(self, func: Callable) -> None:
        sig = inspect.signature(func)
        _injections = self._get_injection_params()

        params = []
        for param in sig.parameters.values():
            to_inject = None

            if param.annotation in _injections:
                to_inject = _injections[param.annotation]
            elif param.name in _injections:
                to_inject = _injections[param.name]

            if to_inject is not None:
                if isinstance(to_inject, DelayedInjection):
                    to_inject = to_inject(param)
                param = param.replace(annotation=to_inject)

            params.append(param)

        sig = sig.replace(parameters=params)

        if inspect.ismethod(func):
            func.__func__.__signature__ = sig
        else:
            func.__signature__ = sig

<<<<<<< HEAD
    def _get_handler_for_event(
        self, event_name, *, namespace: str = DEFAULT_WORLD_NAMESPACE
    ) -> Callable | None:
=======
    def _get_handler_for_event(self, event_name, *, namespace: str = DEFAULT_WORLD_NAMESPACE) -> Callable | None:
>>>>>>> c8968f12
        if not isinstance(event_name, str):
            event_name = str(event_name)
            
        if namespace not in self._registry:
            self._registry[namespace] = {}
            
        handlers = self._registry[namespace]

<<<<<<< HEAD
        if namespace not in self._registry:
            self._registry[namespace] = {}

        handlers = self._registry[namespace]

        return handlers.get(event_name)

    def _unregister_handler(
        self, event_name, func, *, namespace: str = DEFAULT_WORLD_NAMESPACE
    ):
=======
        return handlers.get(event_name)

    def _unregister_handler(self, event_name, func, *, namespace: str = DEFAULT_WORLD_NAMESPACE):
>>>>>>> c8968f12
        if not isinstance(event_name, str):
            event_name = str(event_name)

        if namespace not in self._registry:
            return
<<<<<<< HEAD

        handlers = self._registry[namespace]

=======
            
        handlers = self._registry[namespace]
            
>>>>>>> c8968f12
        if event_name not in handlers:
            return

        del handlers[event_name]
<<<<<<< HEAD
=======
        
        if len(handlers) == 0:
            del self._registry[namespace]
>>>>>>> c8968f12

        if len(handlers) == 0:
            del self._registry[namespace]


async def get_session(namespace: str = DEFAULT_WORLD_NAMESPACE) -> dict[str, Any]:
    sid = _event.get()[0]
    return await sio.get_session(sid, namespace=namespace)


SessionDep = Annotated[dict[str, Any], Depends(get_session)]


def get_user_id(session: Annotated[dict[str, Any], Depends(get_session)]) -> int:
    return session["user_id"]


async def get_current_user(user_id: Annotated[int, Depends(get_user_id)]) -> UserTable:
    user = await UserTable.query_by_id(user_id)

    if user is None or user.id != user_id:
        raise SocketCriticalException(
            CloseCode.AUTHENTICATION_FAILED, "Authentication failed"
        )

    return user


def get_event() -> Event:
    return _event.get()


def get_sid(event: Annotated[Event, Depends(get_event)]) -> str:
    return event[0]


SidDep = Annotated[str, Depends(get_sid)]


def get_packet(event: Annotated[Event, Depends(get_event)]) -> Packet:
    return event[1]


PacketDep = Annotated[Packet, Depends(get_packet)]


def get_namespace(event: Annotated[Event, Depends(get_event)]) -> str:
    return event[2]


NamespaceDep = Annotated[str, Depends(get_namespace)]


def get_custom_packet(cls=Packet):
    def _wrap(p: PacketDep) -> Packet:
        return cls.model_validate(p.model_dump())

    return _wrap


packet_handlers = PacketHandler()


async def authenticate(token: str) -> int:
    try:
        oauth = get_oauth_data(token, raise_expired=True)
        return get_current_user_id(oauth)
    except ExpiredSignatureError:
        raise ConnectionRefusedError(CloseCode.TOKEN_EXPIRED, "Token expired")
    except HTTPException:
        raise ConnectionRefusedError(
            CloseCode.AUTHENTICATION_FAILED, "Authentication failed"
        )


@sio.event
async def connect(sid: str, environ: dict[str, Any], auth: dict[str, Any]) -> bool:
    global_dispatch(EventEnum.USER_CONNECT, sid)

    token = auth.get("token")
    if not token:
        return False

    user_id = await authenticate(token)
    logger.info(f"User {user_id} connected")

    try:
        # save user_id to session
        await sio.save_session(sid, {"user_id": user_id})
    except KeyError:
        # probably disconnected? ignore
        logger.error(f"User {user_id} disconnected before session could be saved")
        return False

    global_dispatch(EventEnum.USER_AUTH, sid)

    return True


@sio.event(namespace=DEFAULT_WORLD_NAMESPACE)
async def message(sid: str, event_name: str, data: Any) -> None:
    packet = Packet(op=event_name, d=data)
    logger.info(f"Dispatching packet for {packet.op} with data {packet.d}")
    await packet_handlers.handle(sid, packet, namespace=DEFAULT_WORLD_NAMESPACE)


@sio.event
async def disconnect(sid: str) -> None:
    session = await sio.get_session(sid)
    user_id = session["user_id"]

    logger.info(f"User {user_id} disconnected {sio.rooms(sid)}")
    global_dispatch(EventEnum.USER_DISCONNECT, sid)<|MERGE_RESOLUTION|>--- conflicted
+++ resolved
@@ -71,11 +71,7 @@
         func: Callable | None = None,
         *,
         dependencies: list[ParamDepends] | None = None,
-<<<<<<< HEAD
         namespace: str = DEFAULT_WORLD_NAMESPACE,
-=======
-        namespace: str = DEFAULT_WORLD_NAMESPACE
->>>>>>> c8968f12
     ):
         """Register a handler for the given packet.
 
@@ -103,13 +99,9 @@
 
         return wrapped(func)
 
-<<<<<<< HEAD
     def unregister(
         self, op: str, func: Callable, *, namespace: str = DEFAULT_WORLD_NAMESPACE
     ) -> None:
-=======
-    def unregister(self, op: str, func: Callable, *, namespace: str = DEFAULT_WORLD_NAMESPACE) -> None:
->>>>>>> c8968f12
         """Unregisters a packet handler.
 
         Args:
@@ -173,11 +165,7 @@
         func: Callable,
         dependencies: list[ParamDepends] | None = None,
         *,
-<<<<<<< HEAD
         namespace: str = DEFAULT_WORLD_NAMESPACE,
-=======
-        namespace: str = DEFAULT_WORLD_NAMESPACE
->>>>>>> c8968f12
     ):
         if not isinstance(event_name, str):
             event_name = str(event_name)
@@ -187,14 +175,6 @@
             
         handlers = self._registry[namespace]
 
-<<<<<<< HEAD
-        if namespace not in self._registry:
-            self._registry[namespace] = {}
-
-        handlers = self._registry[namespace]
-
-=======
->>>>>>> c8968f12
         if event_name in handlers and event_name != "*":
             logger.warning(f"Overwriting handler for {event_name}")
 
@@ -253,13 +233,9 @@
         else:
             func.__signature__ = sig
 
-<<<<<<< HEAD
     def _get_handler_for_event(
         self, event_name, *, namespace: str = DEFAULT_WORLD_NAMESPACE
     ) -> Callable | None:
-=======
-    def _get_handler_for_event(self, event_name, *, namespace: str = DEFAULT_WORLD_NAMESPACE) -> Callable | None:
->>>>>>> c8968f12
         if not isinstance(event_name, str):
             event_name = str(event_name)
             
@@ -268,46 +244,23 @@
             
         handlers = self._registry[namespace]
 
-<<<<<<< HEAD
-        if namespace not in self._registry:
-            self._registry[namespace] = {}
-
-        handlers = self._registry[namespace]
-
         return handlers.get(event_name)
 
     def _unregister_handler(
         self, event_name, func, *, namespace: str = DEFAULT_WORLD_NAMESPACE
     ):
-=======
-        return handlers.get(event_name)
-
-    def _unregister_handler(self, event_name, func, *, namespace: str = DEFAULT_WORLD_NAMESPACE):
->>>>>>> c8968f12
         if not isinstance(event_name, str):
             event_name = str(event_name)
 
         if namespace not in self._registry:
             return
-<<<<<<< HEAD
 
         handlers = self._registry[namespace]
 
-=======
-            
-        handlers = self._registry[namespace]
-            
->>>>>>> c8968f12
         if event_name not in handlers:
             return
 
         del handlers[event_name]
-<<<<<<< HEAD
-=======
-        
-        if len(handlers) == 0:
-            del self._registry[namespace]
->>>>>>> c8968f12
 
         if len(handlers) == 0:
             del self._registry[namespace]
